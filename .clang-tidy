--- conflicted
+++ resolved
@@ -12,12 +12,9 @@
   performance-*,
   portability-*,
   readability-*,
-<<<<<<< HEAD
   -hicpp-braces-around-statements,
   -readability-braces-around-statements
-=======
   -llvm-header-guard
->>>>>>> fe3b8ca6
 
 WarningsAsErrors: '*'
 
