dictionaries:
  - en
  - en_GB

excluded_files:
  - ".typo-ci.yml"

spellcheck_filenames: true

excluded_words:
  # names
  - appveyor
  - conda-forge 
  - devnull
  - gtest
  - mjolnir
  - msvc
  - typoci
  # assembly
  - dil
  - eax
  - edx
  - rax
  - rdi
  - rdx
  - sete
  # common variable names
  - argc
  - rhs
  # keywords
  - alignas
  - constexpr
  - nullptr
  # std header
  - climits
  - cstddef
  - cstdint
  # program and tool specific -------------------------------------------------
  # clang
  - CommentPragmas
  - fno-omit-frame-pointer
  - fno-sanitize-recover
  - fsanitize
  - fsanitize-memory-track-origins
  # clang-tidy
  - cppcoreguidelines-pro-bounds-pointer-arithmetic
  - cppcoreguidelines-pro-type-reinterpret-cast
  # cmake
  - ctest
  # compiler
  - pthread
  - werror
  - wextra
  - wmissing-braces
  - wpedantic
  - wshadow
  # cppcheck
  - cppcheck
  - cppcheck-dir
  - isrc
  - max-ctu-depth
  # doxygen
  - addtogroup
  - doxygen
<<<<<<< HEAD
  - tparam
=======
  # python
  - isort 
  - pydocstyle
>>>>>>> 0ed665a1
<|MERGE_RESOLUTION|>--- conflicted
+++ resolved
@@ -62,10 +62,6 @@
   # doxygen
   - addtogroup
   - doxygen
-<<<<<<< HEAD
-  - tparam
-=======
   # python
   - isort 
-  - pydocstyle
->>>>>>> 0ed665a1
+  - pydocstyle